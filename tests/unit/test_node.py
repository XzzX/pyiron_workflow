--- conflicted
+++ resolved
@@ -486,48 +486,6 @@
                     hard_input.delete_storage()
                     self.n1.delete_storage()
 
-<<<<<<< HEAD
-
-=======
-    @unittest.skipIf(sys.version_info < (3, 11), "Storage will only work in 3.11+")
-    def test_storage_compatibility(self):
-        try:
-            self.n1.storage_backend = "tinybase"
-            self.n1.inputs.x = 42
-            self.n1.save()
-            new_n1 = ANode(label=self.n1.label, storage_backend="pickle")
-            self.assertEqual(
-                new_n1.inputs.x.value,
-                self.n1.inputs.x.value,
-                msg="Even though the new node has a different storage backend, it "
-                    "should still _load_ the data saved with a different backend. To "
-                    "really avoid loading, delete or move the existing save file, or "
-                    "give your new node a different label."
-            )
-            new_n1()
-            new_n1.save()  # With a different backend now
-
-            tiny_n1 = ANode(label=self.n1.label, storage_backend="tinybase")
-            self.assertIs(
-                tiny_n1.outputs.y.value,
-                NOT_DATA,
-                msg="By explicitly specifying a particular backend, we expect to "
-                    "recover that backend's save-file, even if it is outdated"
-            )
-
-            pick_n1 = ANode(label=self.n1.label, storage_backend="pickle")
-            self.assertEqual(
-                pick_n1.outputs.y.value,
-                new_n1.outputs.y.value,
-                msg="If we specify the more-recently-saved backend, we expect to load "
-                    "the corresponding save file, where output exists"
-            )
-        finally:
-            self.n1.delete_storage()
-
-
-    @unittest.skipIf(sys.version_info < (3, 11), "Storage will only work in 3.11+")
->>>>>>> 39e7544d
     def test_save_after_run(self):
         for backend in Node.allowed_backends():
             with self.subTest(backend):
