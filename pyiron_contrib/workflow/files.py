--- conflicted
+++ resolved
@@ -60,13 +60,9 @@
     def path(self):
         return self.directory.path / Path(self._file_name)
 
-<<<<<<< HEAD
     def write(self, content, mode='w'):
         if self.is_file():
             warnings.warn(f"{self.file_name} already exists")
-=======
-    def write(self, content, mode="w"):
->>>>>>> 269f1937
         self.directory.write(file_name=self.file_name, content=content, mode=mode)
 
     def read(self, mode='r'):
