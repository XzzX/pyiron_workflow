"""
A base class for objects that can form nodes in the graph representation of a
computational workflow.
"""

from __future__ import annotations

import warnings
from abc import ABC, abstractmethod
from concurrent.futures import Future
from typing import Any, Optional, TYPE_CHECKING

from pyiron_contrib.executors import CloudpickleProcessPoolExecutor
from pyiron_contrib.workflow.draw import Node as GraphvizNode
from pyiron_contrib.workflow.files import DirectoryObject
from pyiron_contrib.workflow.has_to_dict import HasToDict
from pyiron_contrib.workflow.io import Signals, InputSignal, OutputSignal

if TYPE_CHECKING:
    import graphviz

    from pyiron_base.jobs.job.extension.server.generic import Server

    from pyiron_contrib.workflow.composite import Composite
    from pyiron_contrib.workflow.io import Inputs, Outputs


class Node(HasToDict, ABC):
    """
    Nodes are elements of a computational graph.
    They have input and output data channels that interface with the outside
    world, and a callable that determines what they actually compute, and input and
    output signal channels that can be used to customize the execution flow of the
    graph;
    Together these channels represent edges on the computational graph.

    Nodes can be run to force their computation, or more gently updated, which will
    trigger a run only if the `run_on_update` flag is set to true and all of the input
    is ready (i.e. channel values conform to any type hints provided).

    Nodes may have a `parent` node that owns them as part of a sub-graph.

    Every node must be named with a `label`, and may use this label to attempt to create
    a working directory in memory for itself if requested.
    These labels also help to identify nodes in the wider context of (potentially
    nested) computational graphs.

    By default, nodes' signals input comes with `run` and `ran` IO ports which force
    the `run()` method and which emit after `finish_run()` is completed, respectfully.

    The `run()` method returns a representation of the node output (possible a futures
    object, if the node is running on an executor), and consequently `update()` also
    returns this output if the node is `ready` and has `run_on_updates = True`.

    Calling an already instantiated node allows its input channels to be updated using
    keyword arguments corresponding to the channel labels, performing a batch-update of
    all supplied input and then calling `update()`.
    As such, calling the node _also_ returns a representation of the output (or `None`
    if the node is not set to run on updates, or is otherwise unready to run).

    Nodes have a status, which is currently represented by the `running` and `failed`
    boolean flags.
    Their value is controlled automatically in the defined `run` and `finish_run`
    methods.

    Nodes can be run on the main python process that owns them, or by assigning an
    appropriate executor to their `executor` attribute.
    In case they are run with an executor, their `future` attribute will be populated
    with the resulting future object.

    This is an abstract class.
    Children *must* define how `inputs` and `outputs` are constructed, and what will
    happen `on_run`.
    They may also override the `run_args` property to specify input passed to the
    defined `on_run` method, and may add additional signal channels to the signals IO.

    # TODO: Everything with (de)serialization and executors for running on something
    #       other than the main python process.

    Attributes:
        connected (bool): Whether _any_ of the IO (including signals) are connected.
        failed (bool): Whether the node raised an error calling `run`. (Default
            is False.)
        fully_connected (bool): whether _all_ of the IO (including signals) are
            connected.
        future (concurrent.futures.Future | None): A futures object, if the node is
            currently running or has already run using an executor.
        inputs (pyiron_contrib.workflow.io.Inputs): **Abstract.** Children must define
            a property returning an `Inputs` object.
        label (str): A name for the node.
        outputs (pyiron_contrib.workflow.io.Outputs): **Abstract.** Children must define
            a property returning an `Outputs` object.
        parent (pyiron_contrib.workflow.composite.Composite | None): The parent object
            owning this, if any.
        ready (bool): Whether the inputs are all ready and the node is neither
            already running nor already failed.
        run_on_updates (bool): Whether to run when you are updated and all your input
            is ready and your status does not prohibit running. (Default is False).
        running (bool): Whether the node has called `run` and has not yet
            received output from this call. (Default is False.)
        server (Optional[pyiron_base.jobs.job.extension.server.generic.Server]): A
            server object for computing things somewhere else. Default (and currently
            _only_) behaviour is to compute things on the main python process owning
            the node.
        signals (pyiron_contrib.workflow.io.Signals): A container for input and output
            signals, which are channels for controlling execution flow. By default, has
            a `signals.inputs.run` channel which has a callback to the `run` method,
            and `signals.outputs.ran` which should be called at when the `run` method
            is finished.
            Additional signal channels in derived classes can be added to
            `signals.inputs` and  `signals.outputs` after this mixin class is
            initialized.

    Methods:
        disconnect: Remove all connections, including signals.
        on_run: **Abstract.** Do the thing.
        run: A wrapper to handle all the infrastructure around executing `on_run`.
    """

    def __init__(
        self,
        label: str,
        *args,
        parent: Optional[Composite] = None,
        run_on_updates: bool = False,
        **kwargs,
    ):
        """
        A mixin class for objects that can form nodes in the graph representation of a
        computational workflow.

        Args:
            label (str): A name for this node.
            *args: Arguments passed on with `super`.
            **kwargs: Keyword arguments passed on with `super`.

        TODO: Shouldn't `update_on_instantiation` and `run_on_updates` both live here??
        """
        super().__init__(*args, **kwargs)
        self.label: str = label
        self.parent = parent
        if parent is not None:
            parent.add(self)
        self.running = False
        self.failed = False
        # TODO: Replace running and failed with a state object
        self._server: Server | None = (
            None  # Or "task_manager" or "executor" -- we'll see what's best
        )
        # TODO: Move from a traditional "sever" to a tinybase "executor"
        # TODO: Provide support for actually computing stuff with the server/executor
        self.signals = self._build_signal_channels()
        self._working_directory = None
        self.run_on_updates: bool = run_on_updates
        self.executor: None | CloudpickleProcessPoolExecutor = None
        self.future: None | Future = None

    @property
    @abstractmethod
    def inputs(self) -> Inputs:
        pass

    @property
    @abstractmethod
    def outputs(self) -> Outputs:
        pass

    @property
    @abstractmethod
    def on_run(self) -> callable[..., Any | tuple]:
        """
        What the node actually does!
        """
        pass

    @property
    def run_args(self) -> dict:
        """
        Any data needed for `on_run`, will be passed as **kwargs.
        """
        return {}

    def process_run_result(self, run_output: Any | tuple) -> None:
        """
        What to _do_ with the results of `on_run` once you have them.

        Args:
            run_output (tuple): The results of a `self.on_run(self.run_args)` call.
        """
        pass

    def run(self) -> Any | tuple | Future:
        """
        Executes the functionality of the node defined in `on_run`.
        Handles the status of the node, and communicating with any remote
        computing resources.
        """
        if self.running:
            raise RuntimeError(f"{self.label} is already running")

        self.running = True
        self.failed = False

        if self.executor is None:
            try:
                run_output = self.on_run(**self.run_args)
            except Exception as e:
                self.running = False
                self.failed = True
                raise e
            return self.finish_run(run_output)
        elif isinstance(self.executor, CloudpickleProcessPoolExecutor):
            self.future = self.executor.submit(self.on_run, **self.run_args)
            self.future.add_done_callback(self.finish_run)
            return self.future
        else:
            raise NotImplementedError(
                "We currently only support executing the node functionality right on "
                "the main python process or with a "
                "pyiron_contrib.workflow.util.CloudpickleProcessPoolExecutor."
            )

    def finish_run(self, run_output: tuple | Future) -> Any | tuple:
        """
        Switch the node status, process the run result, then fire the ran signal.

        By extracting this as a separate method, we allow the node to pass the actual
        execution off to another entity and release the python process to do other
        things. In such a case, this function should be registered as a callback
        so that the node can finish "running" and, e.g. push its data forward when that
        execution is finished. In such a case, a `concurrent.futures.Future` object is
        expected back and must be unpacked.
        """
        if isinstance(run_output, Future):
            run_output = run_output.result()

        self.running = False
        try:
            self.process_run_result(run_output)
            self.signals.output.ran()
            return run_output
        except Exception as e:
            self.failed = True
            raise e

    def _build_signal_channels(self) -> Signals:
        signals = Signals()
        signals.input.run = InputSignal("run", self, self.run)
        signals.output.ran = OutputSignal("ran", self)
        return signals

    def update(self) -> Any | tuple | Future | None:
        if self.run_on_updates and self.ready:
            return self.run()

    @property
    def working_directory(self):
        if self._working_directory is None:
            if self.parent is not None and hasattr(self.parent, "working_directory"):
                parent_dir = self.parent.working_directory
                self._working_directory = parent_dir.create_subdirectory(self.label)
            else:
                self._working_directory = DirectoryObject(self.label)
        return self._working_directory

    @property
    def server(self) -> Server | None:
        return self._server

    @server.setter
    def server(self, server: Server | None):
        self._server = server

    def disconnect(self):
        self.inputs.disconnect()
        self.outputs.disconnect()
        self.signals.disconnect()

    @property
    def ready(self) -> bool:
        return not (self.running or self.failed) and self.inputs.ready

    @property
    def connected(self) -> bool:
        return self.inputs.connected or self.outputs.connected or self.signals.connected

    @property
    def fully_connected(self):
        return (
            self.inputs.fully_connected
            and self.outputs.fully_connected
            and self.signals.fully_connected
        )

<<<<<<< HEAD
    def draw(self, granularity=1) -> graphviz.graphs.Digraph:
        return GraphvizNode(self, granularity=granularity).graph
=======
    def _batch_update_input(self, **kwargs):
        """
        Temporarily disable running on updates to set all input values at once.

        Args:
            **kwargs: input label - input value (including channels for connection)
             pairs.
        """
        run_on_updates, self.run_on_updates = self.run_on_updates, False
        for k, v in kwargs.items():
            if k in self.inputs.labels:
                self.inputs[k] = v
            else:
                warnings.warn(
                    f"The keyword '{k}' was not found among input labels. If you are "
                    f"trying to update a node keyword, please use attribute assignment "
                    f"directly instead of calling, e.g. "
                    f"`my_node_instance.run_on_updates = False`."
                )
        self.run_on_updates = run_on_updates  # Restore provided value

    def __call__(self, **kwargs) -> None:
        self._batch_update_input(**kwargs)
        return self.update()
>>>>>>> 121dee73
<|MERGE_RESOLUTION|>--- conflicted
+++ resolved
@@ -292,10 +292,6 @@
             and self.signals.fully_connected
         )
 
-<<<<<<< HEAD
-    def draw(self, granularity=1) -> graphviz.graphs.Digraph:
-        return GraphvizNode(self, granularity=granularity).graph
-=======
     def _batch_update_input(self, **kwargs):
         """
         Temporarily disable running on updates to set all input values at once.
@@ -320,4 +316,6 @@
     def __call__(self, **kwargs) -> None:
         self._batch_update_input(**kwargs)
         return self.update()
->>>>>>> 121dee73
+
+    def draw(self, granularity=1) -> graphviz.graphs.Digraph:
+        return GraphvizNode(self, granularity=granularity).graph