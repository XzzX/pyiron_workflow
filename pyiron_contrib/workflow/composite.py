--- conflicted
+++ resolved
@@ -11,7 +11,6 @@
 
 from pyiron_contrib.workflow.interfaces import Creator, Wrappers
 from pyiron_contrib.workflow.io import Outputs, Inputs
-from pyiron_contrib.workflow.meta import MetaNodes
 from pyiron_contrib.workflow.node import Node
 from pyiron_contrib.workflow.node_package import NodePackage
 from pyiron_contrib.workflow.util import logger, DotDict, SeabornColors
@@ -20,38 +19,6 @@
     from pyiron_contrib.workflow.channels import Channel
 
 
-<<<<<<< HEAD
-class _NodeDecoratorAccess:
-    """An intermediate container to store node-creating decorators as class methods."""
-
-    function_node = function_node
-    slow_node = slow_node
-    single_value_node = single_value_node
-
-    _macro_node = None
-
-    @classmethod
-    @property
-    def macro_node(cls):
-        # This jankiness is to avoid circular imports
-        # Chaining classmethod and property like this got deprecated in python 3.11,
-        # but it does what I want, so I'm going to use it anyhow
-        if cls._macro_node is None:
-            from pyiron_contrib.workflow.macro import macro_node
-
-            cls._macro_node = macro_node
-        return cls._macro_node
-
-
-class Creator:
-    """A shortcut interface for creating non-Node objects from the workflow class."""
-
-    CloudpickleProcessPoolExecutor = CloudpickleProcessPoolExecutor
-    meta = MetaNodes
-
-
-=======
->>>>>>> 1939bfdc
 class Composite(Node, ABC):
     """
     A base class for nodes that have internal structure -- i.e. they hold a sub-graph.
