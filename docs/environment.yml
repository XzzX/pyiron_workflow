channels:
- conda-forge
dependencies:
- ipykernel
- nbsphinx
- coveralls
- coverage
- bidict =0.22.1
- cloudpickle =3.0.0
- graphviz =8.1.0
<<<<<<< HEAD
- matplotlib =3.8.1
- pyiron_base =0.6.8
- pympipool =0.7.3
=======
- matplotlib =3.8.2
- pyiron_base =0.6.9
>>>>>>> 56a7dfcd
- python-graphviz =0.20.1
- toposort =1.10
- typeguard =4.1.5<|MERGE_RESOLUTION|>--- conflicted
+++ resolved
@@ -8,14 +8,9 @@
 - bidict =0.22.1
 - cloudpickle =3.0.0
 - graphviz =8.1.0
-<<<<<<< HEAD
-- matplotlib =3.8.1
-- pyiron_base =0.6.8
-- pympipool =0.7.3
-=======
 - matplotlib =3.8.2
 - pyiron_base =0.6.9
->>>>>>> 56a7dfcd
+- pympipool =0.7.3
 - python-graphviz =0.20.1
 - toposort =1.10
 - typeguard =4.1.5