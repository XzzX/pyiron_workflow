"""
A base class for objects that can form nodes in the graph representation of a
computational workflow.

The workhorse class for the entire concept.
"""

from __future__ import annotations

from abc import ABC
from concurrent.futures import Future
from typing import Any, Literal, Optional, TYPE_CHECKING

from pyiron_snippets.colors import SeabornColors
from pyiron_snippets.dotdict import DotDict

from pyiron_workflow.draw import Node as GraphvizNode
from pyiron_workflow.logging import logger
from pyiron_workflow.mixin.has_to_dict import HasToDict
from pyiron_workflow.mixin.injection import HasIOWithInjection
from pyiron_workflow.mixin.run import Runnable, ReadinessError
from pyiron_workflow.mixin.semantics import Semantic
from pyiron_workflow.mixin.single_output import ExploitsSingleOutput
<<<<<<< HEAD
from pyiron_workflow.mixin.storage import HasPickleStorage
=======
from pyiron_workflow.mixin.storage import (
    HasH5ioStorage,
    HasTinybaseStorage,
    HasPickleStorage,
)
>>>>>>> 39e7544d
from pyiron_workflow.topology import (
    get_nodes_in_data_tree,
    set_run_connections_according_to_linear_dag,
)
from pyiron_workflow.mixin.working import HasWorkingDirectory

if TYPE_CHECKING:
    from pathlib import Path

    import graphviz
    from pyiron_snippets.files import DirectoryObject

    from pyiron_workflow.channels import OutputSignal
    from pyiron_workflow.nodes.composite import Composite


class Node(
    HasToDict,
    Semantic,
    Runnable,
    HasIOWithInjection,
    ExploitsSingleOutput,
    HasWorkingDirectory,
<<<<<<< HEAD
=======
    HasH5ioStorage,
    HasTinybaseStorage,
>>>>>>> 39e7544d
    HasPickleStorage,
    ABC,
):
    """
    Nodes are elements of a computational graph.
    They have inputs and outputs to interface with the wider world, and perform some
    operation.
    By connecting multiple nodes' inputs and outputs together, computational graphs can
    be formed.
    These can be collected under a parent, such that new graphs can be composed of
    one or more sub-graphs.

    Promises:

    - Nodes perform some computation, but this is delayed and won't happen until asked
        for (the nature of the computation is left to child classes).
    - Nodes have input and output for interfacing with the outside world
        - Which can be connected to output/input to form a computation graph
        - These have a data flavour, to control the flow of information
        - And a signal flavour, to control the flow of execution
            - Execution flows can be specified manually, but in the case of data flows
                which form directed acyclic graphs (DAGs), this can be automated
            - Running can be triggered in an instantaneous (i.e. "or" applied to
                incoming signals) or accumulating way (i.e. "and" applied to incoming
                signals).
        - If the node has exactly one output channel, most standard python operations
            (attribute access, math, etc.) will fall back on attempting the same
            operation on this single output, if the operation failed on the node.
            Practically, that means that such "single-output" nodes get the same
            to form IO connections and inject new nodes that output channels have.
    - When running their computation, nodes may or may not:
        - First update their input data values using kwargs
            - (Note that since this happens first, if the "fetching" step later occurs,
                any values provided here will get overwritten by data that is flowing
                on the data graph)
        - Then instruct their parent node to ask all of the nodes
            upstream in its data connections to run (recursively to the parent-most
            super-graph)
        - Ask for the nodes upstream of them to run (in the local context of their own
            parent)
        - Fetch the latest output data, prioritizing the first actual data among their
            each of their inputs connections
        - Check if they are ready to run, i.e.
            - Status is neither running nor failed
            - Input is all ready, i.e. each input has data and that data is
                commensurate with type hints (if any)
        - Submit their computation to an executor for remote processing, or ignore any
            executor suggested and force the computation to be local (i.e. in the same
            python process that owns the node)
            - If computation is non-local, the node status will stay running and the
                futures object returned by the executor will be accessible
        - Emit their run-completed output signal to trigger runs in nodes downstream in
            the execution flow
    - Running the node (and all aliases of running) return a representation of data
        held by the output channels
    - If an error is encountered _after_ reaching the state of actually computing the
        node's task, the status will get set to failure
    - Nodes can be instructed to run at the end of their initialization, but will exit
        cleanly if they get to checking their readiness and find they are not ready
    - Nodes have a label by which they are identified
    - Nodes may open a working directory related to their label, their parent(age) and
        the python process working directory
    - Nodes can run their computation using remote resources by setting an executor
        - Any executor must have a :meth:`submit` method with the same interface as
            :class:`concurrent.futures.Executor`, must return a
            :class:`concurrent.futures.Future` (or child thereof) object.
        - Standard available nodes are pickleable and work with
            `concurrent.futures.ProcessPoolExecutor`, but if you define your node
            somewhere that it can't be imported (e.g. `__main__` in a jupyter
            notebook), or it is otherwise not pickleable (e.g. it holds un-pickleable
            io data), you will need a more powerful executor, e.g.
            `executorlib.Executor`.
        - On executing this way, a futures object will be returned instead of the usual
            result, this future will also be stored as an attribute, and a callback will
            be registered with the executor
        - Post-execution processing -- e.g. updating output and firing signals -- will
            not occur until the futures object is finished and the callback fires.
        - NOTE: Executors are only allowed in a "push" paradigm, and you will get an
            exception if you try to :meth:`pull` and one of the upstream nodes uses an
            executor
        - NOTE: Don't forget to :meth:`shutdown` any created executors outside of a
            `with` context when you're done with them; we give a convenience method for
            this.
    - Nodes can optionally cache their input to skip running altogether and use
        existing output when their current input matches the cached input.
    - [ALPHA FEATURE] Nodes can be saved to and loaded from file if python >= 3.11.
<<<<<<< HEAD
        - Save and load features wrap `(cloud)pickle` dumping and loading.
        - Everything in `pyiron_workflow` itself is (if not, alert developers),
            pickle-able (by exploiting `pyiron_snippets.factory`), but `pickle` will
            fall back to `cloudpickle` if trouble is encountered, e.g. because some
            IO data is not pickle-able.
=======
        - As long as you haven't put anything unpickleable on them, or defined them in
            an unpicklable place (e.g. in the `<locals>` of another function), you can
            simple (un)pickle nodes. There is no save/load interface for this right
            now, just import pickle and do it. The "pickle" backend to the `Node.save`
            method will fall back on `cloudpickle` as needed to overcome this.
>>>>>>> 39e7544d
        - Saving is triggered manually, or by setting a flag to save after the nodes
            runs.
        - At the end of instantiation, nodes will load automatically if they find saved
            content.
          - Discovered content can instead be deleted with a kwarg.
          - You can't load saved content _and_ run after instantiation at once.
        - The nodes must be defined somewhere importable, i.e. in a module, `__main__`,
            and as a class property are all fine, but, e.g., inside the `<locals>` of
            another function is not. If you did put them in `__main__`, make sure you
            re-execute that content before trying to load or the load will (sensibly)
            fail!
        - [ALPHA ISSUE] If the source code (cells, `.py` files...) for a saved graph is
            altered between saving and loading the graph, there are no guarantees about
            the loaded state; depending on the nature of the changes everything may
            work fine with the new node definition, the graph may load but silently
            behave unexpectedly (e.g. if node functionality has changed but the
            interface is the same), or may crash on loading (e.g. if IO channel labels
            have changed).
        - [ALPHA ISSUE] There is no filtering available, saving a node stores all of
            its IO and does the same thing recursively for its children; depending on
            your graph this could be expensive in terms of storage space and/or time.
        - [ALPHA ISSUE] Similarly, there is no way to save only part of a graph; only
            the entire graph may be saved at once.
<<<<<<< HEAD
=======
        - [ALPHA ISSUE] There are three possible back-ends for saving: one leaning on
            `tinybase.storage.GenericStorage` (in practice,
            `H5ioStorage(GenericStorage)`), and the other that uses the `h5io` module
            directly. The third (default) option is to use `(cloud)pickle`. The backend
            used is always the one on the graph root.
        - [ALPHA ISSUE] The `h5io` backend is deprecated -- it can't handle custom
            reconstructors (i.e. when `__reduce__` returns a tuple with some
            non-standard callable as its first entry), and basically all our nodes do
            that now! `tinybase` gets around this by falling back on `cloudpickle` when
            its own interactions with `h5io` fail.
        - [ALPHA ISSUE] Restrictions on data:
            - For the `h5io` backend: Most data that can be pickled will be fine, but
                some classes will hit an edge case and throw an exception from `h5io`
                (at a minimum, those classes which define a custom reconstructor hit,
                this, but there also seems to be issues with dynamic methods, e.g. the
                `Calculator` class and its children from `ase`).
            - For the `tinybase` backend: Any data that can be pickled will be fine,
                although it might get stored in a pickled state, which is not ideal for
                long-term storage or sharing.
        - [ALPHA ISSUE] Restrictions on workflows:
            - For the `h5io` backend: all child nodes must be defined in an importable
                location. This includes `__main__` in a jupyter notebook (as long as
                the same `__main__` cells get executed prior to trying to load!) but
                not, e.g., inside functions in `__main__`.
            - For the `tinybase` backend: all child nodes must have been created via
                the creator (i.e. `wf.create...`), which is to say they come from a
                registered node package. The composite will run a check and fail early
                in the save process if this is not the case. Fulfilling this
                requirement is as simple as moving all the desired nodes off to a `.py`
                file, registering it, and building the composite from  there.
        - [ALPHA ISSUE] Restrictions to macros:
            - For the `h5io` and `pickle` backends: there are none; if a macro is
                modified, saved, and reloaded, the modifications will be reflected in
                the loaded state.
                Note there is a little bit of danger here, as the macro class still
                corresponds to the un-modified macro class.
            - For the `tinybase` backend: the macro will re-instantiate its original
                nodes and try to update their data. Any modifications to the macro
                prior to saving are completely disregarded; if the interface to the
                macro was modified (e.g. different channel names in the IO), then this
                will save fine but throw an exception on load; if the interface was
                unchanged but the functionality changed (e.g. replacing a child node),
                the original, unmodified macro will cleanly load and the loaded data
                will _silently_ mis-represent the macro functionality (insofaras the
                internal changes would cause a difference in the output data).
>>>>>>> 39e7544d

    This is an abstract class.
    Children *must* define how :attr:`inputs` and :attr:`outputs` are constructed, what will
    happen :meth:`on_run`, the :attr:`run_args` that will get passed to :meth:`on_run`, and how to
    :meth:`process_run_result` once :meth:`on_run` finishes.
    They may optionally add additional signal channels to the signals IO.

    TODO:

        - Allow saving/loading at locations _other_ than the interpreter's working
            directory combined with the node's working directory, i.e. decouple the
            working directory from the interpreter's `cwd`.
        - Integration with more powerful tools for remote execution (anything obeying
            the standard interface of a :meth:`submit` method taking the callable and
            arguments and returning a futures object should work, as long as it can
            handle serializing dynamically defined objects.

    Attributes:
        connected (bool): Whether _any_ of the IO (including signals) are connected.
        failed (bool): Whether the node raised an error calling :meth:`run`. (Default
            is False.)
        fully_connected (bool): whether _all_ of the IO (including signals) are
            connected.
        future (concurrent.futures.Future | None): A futures object, if the node is
            currently running or has already run using an executor.
        import_ready (bool): Whether importing the node's class from its class's module
            returns the same thing as its type. (Recursive on sub-nodes for composites.)
        inputs (pyiron_workflow.io.Inputs): **Abstract.** Children must define
            a property returning an :class:`Inputs` object.
        label (str): A name for the node.
        outputs (pyiron_workflow.io.Outputs): **Abstract.** Children must define
            a property returning an :class:`Outputs` object.
        parent (pyiron_workflow.composite.Composite | None): The parent object
            owning this, if any.
        ready (bool): Whether the inputs are all ready and the node is neither
            already running nor already failed.
        graph_path (str): The file-path-like path of node labels from the parent-most
            node down to this node.
        graph_root (Node): The parent-most node in this graph.
        run_args (dict): **Abstract** the argmuments to use for actually running the
            node. Must be specified in child classes.
        running (bool): Whether the node has called :meth:`run` and has not yet
            received output from this call. (Default is False.)
        save_after_run (bool): Whether to trigger a save after each run of the node
            (currently causes the entire graph to save). (Default is False.)
<<<<<<< HEAD
        storage_backend (Literal["pickle"] | None): The flag for the backend to use for
            saving and loading; for nodes in a graph the value on the root node is
            always used.
=======
        storage_backend (Literal["h5io" | "tinybase", "pickle"] | None): The flag for
            the backend to use for saving and loading; for nodes in a graph the value
            on the root node is always used.
>>>>>>> 39e7544d
        signals (pyiron_workflow.io.Signals): A container for input and output
            signals, which are channels for controlling execution flow. By default, has
            a :attr:`signals.inputs.run` channel which has a callback to the :meth:`run` method
            that fires whenever _any_ of its connections sends a signal to it, a
            :attr:`signals.inputs.accumulate_and_run` channel which has a callback to the
            :meth:`run` method but only fires after _all_ its connections send at least one
            signal to it, and `signals.outputs.ran` which gets called when the `run`
            method is finished.
            Additional signal channels in derived classes can be added to
            :attr:`signals.inputs` and  :attr:`signals.outputs` after this mixin class is
            initialized.
        use_cache (bool): Whether or not to cache the inputs and, when the current
            inputs match the cached input (by `==` comparison), to bypass running the
            node and simply continue using the existing outputs. Note that you may be
            able to trigger a false cache hit in some special case of non-idempotent
            nodes working on mutable data.

    Methods:
        __call__: An alias for :meth:`pull` that aggressively runs upstream nodes even
            _outside_ the local scope (i.e. runs parents' dependencies as well).
        (de)activate_strict_hints: Recursively (de)activate strict hints among data IO.
        disconnect: Remove all connections, including signals.
        draw: Use graphviz to visualize the node, its IO and, if composite in nature,
            its internal structure.
        execute: An alias for :meth:`run`, but with flags to run right here, right now, and
            with the input it currently has.
        on_run: **Abstract.** Do the thing. What thing must be specified by child
            classes.
        pull: An alias for :meth:`run` that runs everything upstream, then runs this node
            (but doesn't fire off the `ran` signal, so nothing happens farther
            downstream). "Upstream" may optionally break out of the local scope to run
            parent nodes' dependencies as well (all the way until the parent-most
            object is encountered).
        replace_with: If the node belongs to a parent, attempts to replace itself in
            that parent with a new provided node.
        run: Run the node function from :meth:`on_run`. Handles status automatically. Various
            execution options are available as boolean flags.
        set_input_values: Allows input channels' values to be updated without any
            running.

    Note:
        :meth:`__init__` ends with a routine :meth:`_after_node_setup` that may,
        depending on instantiation arguments, try to actually execute the node. Since
        child classes may need to get things done before this point, we want to make
        sure that this happens _after_ all the other setup. This can be accomplished
        by children (a) sticking stuff that is independent of `super().__init__` calls
        before the super call, and (b) overriding :meth:`_setup_node(self)` to do any
        remaining, parameter-free setup. This latter function gets called prior to any
        execution.

        Initialization will also try to parse any outstanding `args` and `kwargs` as
        input to the node's input channels. For node class developers, that means it's
        also important that `Node` parentage appear to the right-most of the
        inheritance set in the class definition, so that it's invokation of `__init__`
        appears as late as possible with the minimal set of args and kwargs.
    """

    use_cache = True

    # This isn't nice, just a technical necessity in the current implementation
    # Eventually, of course, this needs to be _at least_ file-format independent

    def __init__(
        self,
        *args,
        label: Optional[str] = None,
        parent: Optional[Composite] = None,
        overwrite_save: bool = False,
        run_after_init: bool = False,
<<<<<<< HEAD
        storage_backend: Literal["pickle"] | None = "pickle",
=======
        storage_backend: Literal["h5io", "tinybase", "pickle"] | None = "pickle",
>>>>>>> 39e7544d
        save_after_run: bool = False,
        **kwargs,
    ):
        """
        A parent class for objects that can form nodes in the graph representation of a
        computational workflow.

        Args:
            label (str): A name for this node.
            *args: Interpreted as node input data, in order of input channels.
            parent: (Composite|None): The composite node that owns this as a child.
            run_after_init (bool): Whether to run at the end of initialization.
            **kwargs: Interpreted as node input data, with keys corresponding to
                channel labels.
        """
        super().__init__(
            label=self.__class__.__name__ if label is None else label,
            parent=parent,
            storage_backend=storage_backend,
        )
        self.save_after_run = save_after_run
        self.cached_inputs = None
        self._user_data = {}  # A place for power-users to bypass node-injection

        self._setup_node()
        self._after_node_setup(
            *args,
            overwrite_save=overwrite_save,
            run_after_init=run_after_init,
            **kwargs,
        )

    def _setup_node(self) -> None:
        """
        Called _before_ :meth:`Node.__init__` finishes.

        Child node classes can use this for any parameter-free node setup that should
        happen _before_ :meth:`Node._after_node_setup` gets called.
        """
        pass

    def _after_node_setup(
        self,
        *args,
        overwrite_save: bool = False,
        run_after_init: bool = False,
        **kwargs,
    ):
        if overwrite_save:
            self.delete_storage()
            do_load = False
        else:
<<<<<<< HEAD
            do_load = self.any_storage_has_contents
=======
            do_load = sys.version_info >= (3, 11) and self.any_storage_has_contents
>>>>>>> 39e7544d

        if do_load and run_after_init:
            raise ValueError(
                f"{self.full_label} can't both load _and_ run after init -- either"
                f" delete the save file (e.g. with with the `overwrite_save=True` "
                f"kwarg), change the node label to work in a new space, or give up on "
                f"running after init."
            )
        elif do_load:
            logger.info(
                f"A saved file was found for the node {self.full_label} -- "
                f"attempting to load it...(To delete the saved file instead, use "
                f"`overwrite_save=True`)"
            )
            self.load()
            self.set_input_values(*args, **kwargs)
        elif run_after_init:
            try:
                self.set_input_values(*args, **kwargs)
                self.run()
            except ReadinessError:
                pass
        else:
            self.set_input_values(*args, **kwargs)
        self.graph_root.tidy_working_directory()

    @property
    def graph_path(self) -> str:
        """
        The path of node labels from the graph root (parent-most node in this semantic
        path) down to this node.
        """
        prefix = self.parent.semantic_path if isinstance(self.parent, Node) else ""
        return prefix + self.semantic_delimiter + self.label

    @property
    def graph_root(self) -> Node:
        """The parent-most node in this semantic path."""
        return self.parent.graph_root if isinstance(self.parent, Node) else self

    def data_input_locked(self):
        return self.running

    @property
    def readiness_report(self) -> str:
        input_readiness_report = f"INPUTS:\n" + "\n".join(
            [f"{k} ready: {v.ready}" for k, v in self.inputs.items()]
        )
        return super().readiness_report + input_readiness_report

    @property
    def _readiness_error_message(self) -> str:
        return (
            f"{self.label} received a run command but is not ready. The node "
            f"should be neither running nor failed, and all input values should"
            f" conform to type hints.\n" + self.readiness_report
        )

    def run(
        self,
        *args,
        run_data_tree: bool = False,
        run_parent_trees_too: bool = False,
        fetch_input: bool = True,
        check_readiness: bool = True,
        force_local_execution: bool = False,
        emit_ran_signal: bool = True,
        **kwargs,
    ):
        """
        The master method for running in a variety of ways.
        By default, whatever data is currently available in upstream nodes will be
        fetched, if the input all conforms to type hints then this node will be run
        (perhaps using an executor), and  finally the `ran` signal will be emitted to
        trigger downstream runs.

        If executor information is specified, execution happens on that process, a
        callback is registered, and futures object is returned.

        Input values can be updated at call time with kwargs, but this happens _first_
        so any input updates that happen as a result of the computation graph will
        override these by default. If you really want to execute the node with a
        particular set of input, set it all manually and use `execute` (or `run` with
        carefully chosen flags).

        Args:
            run_data_tree (bool): Whether to first run all upstream nodes in the data
                graph. (Default is False.)
            run_parent_trees_too (bool): Whether to recursively run the data tree in
                parent nodes (if any). (Default is False.)
            fetch_input (bool): Whether to first update inputs with the
                highest-priority connections holding data (i.e. the first valid
                connection; and the most recently formed connections appear first
                unless the connections list has been manually tampered with). (Default
                is True.)
            check_readiness (bool): Whether to raise an exception if the node is not
                :attr:`ready` to run after fetching new input. (Default is True.)
            force_local_execution (bool): Whether to ignore any executor settings and
                force the computation to run locally. (Default is False.)
            emit_ran_signal (bool): Whether to fire off all the output `ran` signal
                afterwards. (Default is True.)
            **kwargs: Keyword arguments matching input channel labels; used to update
                the input channel values before running anything.

        Returns:
            (Any | Future): The result of running the node, or a futures object (if
                running on an executor).

        Note:
            Running data trees is a pull-based paradigm and only compatible with graphs
            whose data forms a directed acyclic graph (DAG).

        Note:
            Kwargs updating input channel values happens _first_ and will get
            overwritten by any subsequent graph-based data manipulation.
        """
        self.set_input_values(*args, **kwargs)

        if run_data_tree:
            self.run_data_tree(run_parent_trees_too=run_parent_trees_too)

        if fetch_input:
            self.inputs.fetch()

        if self.use_cache and self.cache_hit:  # Read and use cache

            if self.parent is None and emit_ran_signal:
                self.emit()
            elif self.parent is not None:
                self.parent.register_child_starting(self)
                self.parent.register_child_finished(self)
                if emit_ran_signal:
                    self.parent.register_child_emitting(self)

            return self._outputs_to_run_return()
        elif self.use_cache:  # Write cache and continue
            self.cached_inputs = self.inputs.to_value_dict()

        if self.parent is not None:
            self.parent.register_child_starting(self)

        return super().run(
            check_readiness=check_readiness,
            force_local_execution=force_local_execution,
            _finished_callback=(
                self._finish_run_and_emit_ran if emit_ran_signal else self._finish_run
            ),
        )

    def run_data_tree(self, run_parent_trees_too=False) -> None:
        """
        Use topological analysis to build a tree of all upstream dependencies and run
        them.

        Args:
            run_parent_trees_too (bool): First, call the same method on this node's
                parent (if one exists), and recursively up the parentage tree. (Default
                is False, only run nodes in this scope, i.e. sharing the same parent.)
        """
        if run_parent_trees_too and self.parent is not None:
            self.parent.run_data_tree(run_parent_trees_too=True)
            self.parent.inputs.fetch()

        label_map = {}
        nodes = {}

        data_tree_nodes = get_nodes_in_data_tree(self)
        for node in data_tree_nodes:
            if node.executor is not None:
                raise ValueError(
                    f"Running the data tree is pull-paradigm action, and is "
                    f"incompatible with using executors. While running "
                    f"{self.full_label}, an executor request was found on "
                    f"{node.full_label}"
                )

        for node in data_tree_nodes:
            modified_label = node.label + str(id(node))
            label_map[modified_label] = node.label
            node.label = modified_label  # Ensure each node has a unique label
            # This is necessary when the nodes do not have a workflow and may thus have
            # arbitrary labels.
            # This is pretty ugly; it would be nice to not depend so heavily on labels.
            # Maybe we could switch a bunch of stuff to rely on the unique ID?
            nodes[modified_label] = node

        try:
            disconnected_pairs, starters = set_run_connections_according_to_linear_dag(
                nodes
            )
            data_tree_starters = list(set(starters).intersection(data_tree_nodes))
        except Exception as e:
            # If the dag setup fails it will repair any connections it breaks before
            # raising the error, but we still need to repair our label changes
            for modified_label, node in nodes.items():
                node.label = label_map[modified_label]
            raise e

        try:
            parent_starting_nodes = (
                self.parent.starting_nodes if self.parent is not None else None
            )  # We need these for state recovery later, even if we crash

            if len(data_tree_starters) == 1 and data_tree_starters[0] is self:
                # If you're the only one in the data tree, there's nothing upstream to
                # run.
                pass
            else:
                for node in set(nodes.values()).difference(data_tree_nodes):
                    # Disconnect any nodes not in the data tree to avoid unnecessary
                    # execution
                    node.signals.disconnect_run()

                self.signals.disconnect_run()
                # Don't let anything upstream trigger _this_ node

                if self.parent is None:
                    for starter in data_tree_starters:
                        starter.run()  # Now push from the top
                else:
                    # Run the special exec connections from above with the parent

                    # Workflow parents will attempt to automate execution on run,
                    # undoing all our careful execution
                    # This heinous hack breaks in and stops that behaviour
                    # I recognize this is dirty, but let's be pragmatic about getting
                    # the features playing together. Workflows and pull are anyhow
                    # already both very annoying on their own...
                    from pyiron_workflow.workflow import Workflow

                    if isinstance(self.parent, Workflow):
                        automated = self.parent.automate_execution
                        self.parent.automate_execution = False

                    self.parent.starting_nodes = data_tree_starters
                    self.parent.run()

                    # And revert our workflow hack
                    if isinstance(self.parent, Workflow):
                        self.parent.automate_execution = automated
        finally:
            # No matter what, restore the original connections and labels afterwards
            for modified_label, node in nodes.items():
                node.label = label_map[modified_label]
                node.signals.disconnect_run()
            for c1, c2 in disconnected_pairs:
                c1.connect(c2)
            if self.parent is not None:
                self.parent.starting_nodes = parent_starting_nodes

    @property
    def cache_hit(self):
        try:
            return self.inputs.to_value_dict() == self.cached_inputs
        except:
            return False

    def _outputs_to_run_return(self):
        return DotDict(self.outputs.to_value_dict())

    def _finish_run(self, run_output: tuple | Future) -> Any | tuple:
        try:
            processed_output = super()._finish_run(run_output=run_output)
            if self.parent is not None:
                self.parent.register_child_finished(self)
            return processed_output
        finally:
            if self.save_after_run:
                self.save()

    def _finish_run_and_emit_ran(self, run_output: tuple | Future) -> Any | tuple:
        processed_output = self._finish_run(run_output)
        if self.parent is None:
            self.emit()
        else:
            self.parent.register_child_emitting(self)
        return processed_output

    _finish_run_and_emit_ran.__doc__ = (
        Runnable._finish_run.__doc__
        + """

    Finally, fire the `ran` signal.
    """
    )

    @property
    def emitting_channels(self) -> tuple[OutputSignal]:
        return (self.signals.output.ran,)

    def emit(self):
        for channel in self.emitting_channels:
            channel()

    def execute(self, *args, **kwargs):
        """
        A shortcut for :meth:`run` with particular flags.

        Run the node with whatever input it currently has (or is given as kwargs here),
        run it on this python process, and don't emit the `ran` signal afterwards.

        Intended to be useful for debugging by just forcing the node to do its thing
        right here, right now, and as-is.
        """
        return self.run(
            *args,
            run_data_tree=False,
            run_parent_trees_too=False,
            fetch_input=False,
            check_readiness=False,
            force_local_execution=True,
            emit_ran_signal=False,
            **kwargs,
        )

    def pull(self, *args, run_parent_trees_too=False, **kwargs):
        """
        A shortcut for :meth:`run` with particular flags.

        Runs nodes upstream in the data graph, then runs this node without triggering
        any downstream runs. By default only runs sibling nodes, but can optionally
        require the parent node to pull in its own upstream runs (this is recursive
        up to the parent-most object).

        Args:
            run_parent_trees_too (bool): Whether to (recursively) require the parent to
                first pull.
        """
        return self.run(
            *args,
            run_data_tree=True,
            run_parent_trees_too=run_parent_trees_too,
            fetch_input=True,
            check_readiness=True,
            force_local_execution=False,
            emit_ran_signal=False,
            **kwargs,
        )

    def __call__(self, *args, **kwargs) -> None:
        """
        A shortcut for :meth:`pull` that automatically runs the entire set of upstream data
        dependencies all the way to the parent-most graph object.
        """
        return self.pull(*args, run_parent_trees_too=True, **kwargs)

    @property
    def ready(self) -> bool:
        return super().ready and self.inputs.ready

    @property
    def color(self) -> str:
        """A hex code color for use in drawing."""
        return SeabornColors.white

    def draw(
        self,
        depth: int = 1,
        rankdir: Literal["LR", "TB"] = "LR",
        size: Optional[tuple] = None,
        save: bool = False,
        view: bool = False,
        directory: Optional[Path | str] = None,
        filename: Optional[Path | str] = None,
        format: Optional[str] = None,
        cleanup: bool = True,
    ) -> graphviz.graphs.Digraph:
        """
        Draw the node structure and return it as a graphviz object.

        A selection of the :func:`graphviz.Graph.render` method options are exposed, and if
        :param:`view` or :param:`filename` is provided, this will be called before returning the
        graph.
        The graph file and rendered image will be stored in the node's working
        directory.
        This is purely for convenience -- since we directly return a graphviz object
        you can instead use this to leverage the full power of graphviz.

        Args:
            depth (int): How deeply to decompose the representation of composite nodes
                to reveal their inner structure. (Default is 1, which will show owned
                nodes if _this_ is a composite node, but all children will be drawn
                at the level of showing their IO only.) A depth value greater than the
                max depth of the node will have no adverse side effects.
            rankdir ("LR" | "TB"): Use left-right or top-bottom graphviz `rankdir` to
                orient the flow of the graph.
            size (tuple[int | float, int | float] | None): The size of the diagram, in
                inches(?); respects ratio by scaling until at least one dimension
                matches the requested size. (Default is None, automatically size.)
            save (bool): Render the graph image. (Default is False. When True, all
                other defaults will yield a PDF in the node's working directory.)
            view (bool): `graphviz.Graph.render` argument, open the rendered result
                with the default application. (Default is False. When True, default
                values for the directory and filename are supplied by the node working
                directory and label.)
            directory (Path|str|None): `graphviz.Graph.render` argument, (sub)directory
                for source saving and rendering. (Default is None, which uses the
                node's working directory.)
            filename (Path|str): `graphviz.Graph.render` argument, filename for saving
                the source. (Default is None, which uses the node label + `"_graph"`.
            format (str|None): `graphviz.Graph.render` argument, the output format used
                for rendering ('pdf', 'png', etc.).
            cleanup (bool): `graphviz.Graph.render` argument, delete the source file
                after successful rendering. (Default is True -- unlike graphviz.)

        Returns:
            (graphviz.graphs.Digraph): The resulting graph object.

        """

        if size is not None:
            size = f"{size[0]},{size[1]}"
        graph = GraphvizNode(self, depth=depth, rankdir=rankdir, size=size).graph
        if save or view or filename is not None:
            directory = self.working_directory.path if directory is None else directory
            filename = self.label + "_graph" if filename is None else filename
            graph.render(
                view=view,
                directory=directory,
                filename=filename,
                format=format,
                cleanup=cleanup,
            )
        return graph

    def __str__(self):
        return (
            f"{self.label} ({self.__class__.__name__}):\n"
            f"{str(self.inputs)}\n"
            f"{str(self.outputs)}\n"
            f"{str(self.signals)}"
        )

    def replace_with(self, other: Node | type[Node]):
        """
        If this node has a parent, invokes `self.parent.replace_child(self, other)` to swap
        out this node for the other node in the parent graph.

        The replacement must have fully compatible IO, i.e. its IO must be a superset of
        this node's IO with all the same labels and type hints (although the latter is
        not strictly enforced and will only cause trouble if there is an incompatibility
        that causes trouble in the process of copying over connections)

        Args:
            other (Node|type[Node]): The replacement.
        """
        if self.parent is not None:
            self.parent.replace_child(self, other)
        else:
            logger.info(f"Could not replace_child {self.label}, as it has no parent.")

    @property
    def storage_directory(self) -> DirectoryObject:
        return self.working_directory

    @property
    def storage_path(self) -> str:
        return self.graph_path

    def tidy_storage_directory(self):
        self.tidy_working_directory()<|MERGE_RESOLUTION|>--- conflicted
+++ resolved
@@ -21,15 +21,6 @@
 from pyiron_workflow.mixin.run import Runnable, ReadinessError
 from pyiron_workflow.mixin.semantics import Semantic
 from pyiron_workflow.mixin.single_output import ExploitsSingleOutput
-<<<<<<< HEAD
-from pyiron_workflow.mixin.storage import HasPickleStorage
-=======
-from pyiron_workflow.mixin.storage import (
-    HasH5ioStorage,
-    HasTinybaseStorage,
-    HasPickleStorage,
-)
->>>>>>> 39e7544d
 from pyiron_workflow.topology import (
     get_nodes_in_data_tree,
     set_run_connections_according_to_linear_dag,
@@ -53,11 +44,6 @@
     HasIOWithInjection,
     ExploitsSingleOutput,
     HasWorkingDirectory,
-<<<<<<< HEAD
-=======
-    HasH5ioStorage,
-    HasTinybaseStorage,
->>>>>>> 39e7544d
     HasPickleStorage,
     ABC,
 ):
@@ -144,19 +130,11 @@
     - Nodes can optionally cache their input to skip running altogether and use
         existing output when their current input matches the cached input.
     - [ALPHA FEATURE] Nodes can be saved to and loaded from file if python >= 3.11.
-<<<<<<< HEAD
         - Save and load features wrap `(cloud)pickle` dumping and loading.
         - Everything in `pyiron_workflow` itself is (if not, alert developers),
             pickle-able (by exploiting `pyiron_snippets.factory`), but `pickle` will
             fall back to `cloudpickle` if trouble is encountered, e.g. because some
             IO data is not pickle-able.
-=======
-        - As long as you haven't put anything unpickleable on them, or defined them in
-            an unpicklable place (e.g. in the `<locals>` of another function), you can
-            simple (un)pickle nodes. There is no save/load interface for this right
-            now, just import pickle and do it. The "pickle" backend to the `Node.save`
-            method will fall back on `cloudpickle` as needed to overcome this.
->>>>>>> 39e7544d
         - Saving is triggered manually, or by setting a flag to save after the nodes
             runs.
         - At the end of instantiation, nodes will load automatically if they find saved
@@ -180,54 +158,6 @@
             your graph this could be expensive in terms of storage space and/or time.
         - [ALPHA ISSUE] Similarly, there is no way to save only part of a graph; only
             the entire graph may be saved at once.
-<<<<<<< HEAD
-=======
-        - [ALPHA ISSUE] There are three possible back-ends for saving: one leaning on
-            `tinybase.storage.GenericStorage` (in practice,
-            `H5ioStorage(GenericStorage)`), and the other that uses the `h5io` module
-            directly. The third (default) option is to use `(cloud)pickle`. The backend
-            used is always the one on the graph root.
-        - [ALPHA ISSUE] The `h5io` backend is deprecated -- it can't handle custom
-            reconstructors (i.e. when `__reduce__` returns a tuple with some
-            non-standard callable as its first entry), and basically all our nodes do
-            that now! `tinybase` gets around this by falling back on `cloudpickle` when
-            its own interactions with `h5io` fail.
-        - [ALPHA ISSUE] Restrictions on data:
-            - For the `h5io` backend: Most data that can be pickled will be fine, but
-                some classes will hit an edge case and throw an exception from `h5io`
-                (at a minimum, those classes which define a custom reconstructor hit,
-                this, but there also seems to be issues with dynamic methods, e.g. the
-                `Calculator` class and its children from `ase`).
-            - For the `tinybase` backend: Any data that can be pickled will be fine,
-                although it might get stored in a pickled state, which is not ideal for
-                long-term storage or sharing.
-        - [ALPHA ISSUE] Restrictions on workflows:
-            - For the `h5io` backend: all child nodes must be defined in an importable
-                location. This includes `__main__` in a jupyter notebook (as long as
-                the same `__main__` cells get executed prior to trying to load!) but
-                not, e.g., inside functions in `__main__`.
-            - For the `tinybase` backend: all child nodes must have been created via
-                the creator (i.e. `wf.create...`), which is to say they come from a
-                registered node package. The composite will run a check and fail early
-                in the save process if this is not the case. Fulfilling this
-                requirement is as simple as moving all the desired nodes off to a `.py`
-                file, registering it, and building the composite from  there.
-        - [ALPHA ISSUE] Restrictions to macros:
-            - For the `h5io` and `pickle` backends: there are none; if a macro is
-                modified, saved, and reloaded, the modifications will be reflected in
-                the loaded state.
-                Note there is a little bit of danger here, as the macro class still
-                corresponds to the un-modified macro class.
-            - For the `tinybase` backend: the macro will re-instantiate its original
-                nodes and try to update their data. Any modifications to the macro
-                prior to saving are completely disregarded; if the interface to the
-                macro was modified (e.g. different channel names in the IO), then this
-                will save fine but throw an exception on load; if the interface was
-                unchanged but the functionality changed (e.g. replacing a child node),
-                the original, unmodified macro will cleanly load and the loaded data
-                will _silently_ mis-represent the macro functionality (insofaras the
-                internal changes would cause a difference in the output data).
->>>>>>> 39e7544d
 
     This is an abstract class.
     Children *must* define how :attr:`inputs` and :attr:`outputs` are constructed, what will
@@ -273,15 +203,9 @@
             received output from this call. (Default is False.)
         save_after_run (bool): Whether to trigger a save after each run of the node
             (currently causes the entire graph to save). (Default is False.)
-<<<<<<< HEAD
         storage_backend (Literal["pickle"] | None): The flag for the backend to use for
             saving and loading; for nodes in a graph the value on the root node is
             always used.
-=======
-        storage_backend (Literal["h5io" | "tinybase", "pickle"] | None): The flag for
-            the backend to use for saving and loading; for nodes in a graph the value
-            on the root node is always used.
->>>>>>> 39e7544d
         signals (pyiron_workflow.io.Signals): A container for input and output
             signals, which are channels for controlling execution flow. By default, has
             a :attr:`signals.inputs.run` channel which has a callback to the :meth:`run` method
@@ -351,11 +275,7 @@
         parent: Optional[Composite] = None,
         overwrite_save: bool = False,
         run_after_init: bool = False,
-<<<<<<< HEAD
         storage_backend: Literal["pickle"] | None = "pickle",
-=======
-        storage_backend: Literal["h5io", "tinybase", "pickle"] | None = "pickle",
->>>>>>> 39e7544d
         save_after_run: bool = False,
         **kwargs,
     ):
@@ -408,11 +328,7 @@
             self.delete_storage()
             do_load = False
         else:
-<<<<<<< HEAD
             do_load = self.any_storage_has_contents
-=======
-            do_load = sys.version_info >= (3, 11) and self.any_storage_has_contents
->>>>>>> 39e7544d
 
         if do_load and run_after_init:
             raise ValueError(
