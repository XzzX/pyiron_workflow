--- conflicted
+++ resolved
@@ -476,7 +476,6 @@
             # If you run into trouble, unwind what you've done
             for connection in new_connections:
                 connection[0].disconnect(connection[1])
-<<<<<<< HEAD
             raise e
 
     def replace_with(self, other: Node | type[Node]):
@@ -495,7 +494,4 @@
         if self.parent is not None:
             self.parent.replace(self, other)
         else:
-            warnings.warn(f"Could not replace {self.label}, as it has no parent.")
-=======
-            raise e
->>>>>>> d24d951f
+            warnings.warn(f"Could not replace {self.label}, as it has no parent.")