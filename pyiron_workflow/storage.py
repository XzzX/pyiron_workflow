--- conflicted
+++ resolved
@@ -52,21 +52,11 @@
                 f"{self.node.label} cannot be saved because it (or one "
                 f"of its child nodes) has a type that cannot be imported. Did you "
                 f"dynamically define this node? Try using the node wrapper as a "
-                f"decorator instead."
+                f"decorator instead. \n"
+                f"Import readiness report: \n"
+                f"{self.node._report_import_readiness()}""
             )
         if backend == "h5io":
-<<<<<<< HEAD
-            if not self.node.import_ready:
-                raise TypeNotFoundError(
-                    f"{self.node.label} cannot be saved with h5io because it (or one "
-                    f"of its child nodes) has a type that cannot be imported. Did you "
-                    f"dynamically define this node? Try using the node wrapper as a "
-                    f"decorator instead. \n"
-                    f"Import readiness report: \n"
-                    f"{self.node._report_import_readiness()}"
-                )
-=======
->>>>>>> acb19db6
             h5io.write_hdf5(
                 fname=self._h5io_storage_file_path,
                 data=self.node,
